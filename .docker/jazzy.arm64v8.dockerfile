# FROM arm64v8/ubuntu:24.04
# # Set RDP and SSH environments
# ARG X11Forwarding=true
# # hadolint ignore=DL3008,DL3015,DL3009
# RUN DEBIAN_FRONTEND=noninteractive apt-get update && \
#         apt-get install -y ubuntu-desktop-minimal dbus-x11 xrdp sudo; \
#     [ $X11Forwarding = 'true' ] && apt-get install -y openssh-server; \
#     apt-get autoremove --purge; \
#     apt-get clean; \
#     rm /run/reboot-required*

# ARG USER=docker
# ARG PASS=docker

# RUN useradd -s /bin/bash -m $USER -p "$(openssl passwd "$PASS")"; \
#     usermod -aG sudo $USER; echo '%sudo ALL=(ALL) NOPASSWD:ALL' >> /etc/sudoers; \
#     adduser xrdp ssl-cert; \
#     # Setting the required environment variables
#     echo 'LANG=en_US.UTF-8' >> /etc/default/locale; \
#     echo 'export GNOME_SHELL_SESSION_MODE=ubuntu' > /home/$USER/.xsessionrc; \
#     echo 'export XDG_CURRENT_DESKTOP=ubuntu:GNOME' >> /home/$USER/.xsessionrc; \
#     echo 'export XDG_SESSION_TYPE=x11' >> /home/$USER/.xsessionrc; \
#     # Enabling log to the stdout
#     sed -i "s/#EnableConsole=false/EnableConsole=true/g" /etc/xrdp/xrdp.ini; \
#     # Disabling system animations and reducing the
#     # image quality to improve the performance
#     sed -i 's/max_bpp=32/max_bpp=16/g' /etc/xrdp/xrdp.ini; \
#     gsettings set org.gnome.desktop.interface enable-animations true; \
#     # Listening on wildcard address for X forwarding
#     [ $X11Forwarding = 'true' ] && \
#         sed -i 's/#X11UseLocalhost yes/X11UseLocalhost no/g' /etc/ssh/sshd_config || \
#         sed -i 's/#PasswordAuthentication yes/PasswordAuthentication yes/g' /etc/ssh/sshd_config || \
#         :;

# # Disable initial welcome window
# RUN echo "X-GNOME-Autostart-enabled=false" >> /etc/xdg/autostart/gnome-initial-setup-first-login.desktop

# # Install basics
# ENV DEBIAN_FRONTEND noninteractive
# ENV DEBCONF_NONINTERACTIVE_SEEN=true
# # hadolint ignore=DL3008
# RUN apt-get update && \
#     apt-get install -y --no-install-recommends \
#     sudo xterm init systemd snapd vim net-tools \
#     curl wget git build-essential cmake cppcheck \
#     gnupg libeigen3-dev libgles2-mesa-dev \
#     lsb-release pkg-config protobuf-compiler \
#     python3-dbg python3-pip python3-venv \
#     qtbase5-dev ruby dirmngr gnupg2 nano xauth \
#     software-properties-common htop libtool \
#     x11-apps mesa-utils bison flex automake && \
#     rm -rf /var/lib/apt/lists/

# Locale for UTF-8
# RUN truncate -s0 /tmp/preseed.cfg && \
#    (echo "tzdata tzdata/Areas select Etc" >> /tmp/preseed.cfg) && \
#    (echo "tzdata tzdata/Zones/Etc select UTC" >> /tmp/preseed.cfg) && \
#    debconf-set-selections /tmp/preseed.cfg && \
#    rm -f /etc/timezone && \
#    dpkg-reconfigure -f noninteractive tzdata
# # hadolint ignore=DL3008
# RUN apt-get update && \
#     apt-get -y install --no-install-recommends locales tzdata \
#     && rm -rf /tmp/*
# RUN locale-gen en_US en_US.UTF-8 && update-locale LC_ALL=en_US.UTF-8 LANG=en_US.UTF-8 && \
#     export LANG=en_US.UTF-8

# # Run
# EXPOSE 3389/tcp
# EXPOSE 22/tcp
# # hadolint ignore=DL3025
# CMD sudo rm -f /var/run/xrdp/xrdp*.pid >/dev/null 2>&1; \
#     sudo service dbus restart >/dev/null 2>&1; \
#     sudo /usr/lib/systemd/systemd-logind >/dev/null 2>&1 & \
#     [ -f /usr/sbin/sshd ] && sudo /usr/sbin/sshd; \
#     sudo xrdp-sesman --config /etc/xrdp/sesman.ini; \
#     sudo xrdp --nodaemon --config /etc/xrdp/xrdp.ini

# Using the pre-built image for above commented out dockerfile code lines
# hadolint ignore=DL3007
FROM woensugchoi/ubuntu-arm-rdp-base:latest
ARG USER=docker

# ROS-Gazebo arg
ARG BRANCH="ros2"
ARG ROS_DISTRO="jazzy"

# Install ROS-Gazebo framework
ADD https://raw.githubusercontent.com/IOES-Lab/dave/$BRANCH/\
extras/ros-jazzy-binary-gz-harmonic-source-install.sh install.sh
RUN bash install.sh

# Prereqs for Ardupilot - Ardusub
ENV DEBIAN_FRONTEND=noninteractive
ENV DEBCONF_NONINTERACTIVE_SEEN=true
# hadolint ignore=DL3008
ADD --chown=root:root --chmod=0644 https://raw.githubusercontent.com/osrf/osrf-rosdep/master/gz/00-gazebo.list /etc/ros/rosdep/sources.list.d/00-gazebo.list
RUN wget https://packages.osrfoundation.org/gazebo.gpg -O /usr/share/keyrings/pkgs-osrf-archive-keyring.gpg \
    && echo "deb [arch=$(dpkg --print-architecture) signed-by=/usr/share/keyrings/pkgs-osrf-archive-keyring.gpg] http://packages.osrfoundation.org/gazebo/ubuntu-stable $(lsb_release -cs) main" |  tee /etc/apt/sources.list.d/gazebo-stable.list > /dev/null \
    && apt-get -q update && \
    apt-get install -y --no-install-recommends \
    python-is-python3 python3-future python3-wxgtk4.0 python3-pexpect \
    libgstreamer1.0-dev libgstreamer-plugins-base1.0-dev \
    libgz-sim8-dev rapidjson-dev libopencv-dev libasio-dev \
    gstreamer1.0-plugins-bad gstreamer1.0-libav gstreamer1.0-gl \
    && rm -rf /var/lib/apt/lists/
# Install mavros
ADD https://raw.githubusercontent.com/IOES-Lab/dave/ardusub_install/\
extras/mavros-ubuntu-install.sh install.sh
RUN bash install.sh

# Download the background image from GitHub raw content URL
# hadolint ignore=DL3047
RUN wget -O /usr/share/backgrounds/custom-background.png -q \
    https://raw.githubusercontent.com/IOES-Lab/dave/$BRANCH/\
extras/background.png && \
    mv /usr/share/backgrounds/warty-final-ubuntu.png \
        /usr/share/backgrounds/warty-final-ubuntu.png.bak && \
    mv /usr/share/backgrounds/custom-background.png \
        /usr/share/backgrounds/warty-final-ubuntu.png && \
    cp /usr/share/backgrounds/warty-final-ubuntu.png \
        /usr/share/backgrounds/ubuntu-wallpaper-d.png

# Install Ardupilot - Ardusub
USER docker
RUN wget -O /tmp/install.sh https://raw.githubusercontent.com/IOES-Lab/dave/ardusub_install/extras/ardusub-ubuntu-install-local.sh
RUN chmod +x /tmp/install.sh && bash /tmp/install.sh

# Set up Dave workspace
ENV DAVE_UNDERLAY=/home/$USER/dave_ws
WORKDIR $DAVE_UNDERLAY/src
RUN wget -O /home/$USER/dave_ws/dave.repos -q https://raw.githubusercontent.com/IOES-Lab/dave/$BRANCH/\
extras/repos/dave.$ROS_DISTRO.repos
RUN vcs import --shallow --input "/home/$USER/dave_ws/dave.repos"

<<<<<<< HEAD
RUN sudo rosdep init && \
    sudo rosdep update --rosdistro $ROS_DISTRO

# hadolint ignore=DL3027
RUN sudo apt update && sudo apt --fix-broken install && \
    sudo rosdep install --rosdistro $ROS_DISTRO -iy --from-paths . && \
=======
# hadolint ignore=DL3027
RUN sudo apt update && sudo apt --fix-broken install && \
    sudo rosdep init && rosdep update --rosdistro $ROS_DISTRO && \
    rosdep install --rosdistro $ROS_DISTRO -iy --from-paths . && \
>>>>>>> e7c0879f
    sudo rm -rf /var/lib/apt/lists/

# Build dave workspace
WORKDIR $DAVE_UNDERLAY
RUN . "/opt/ros/${ROS_DISTRO}/setup.sh" && colcon build

# Set User as user
USER docker
RUN echo "source /opt/ros/jazzy/setup.bash" >> ~/.bashrc && \
    echo "source /opt/gazebo/install/setup.bash" >> ~/.bashrc && \
    echo "source /opt/mavros/install/setup.bash" >> ~/.bashrc && \
    echo "source $DAVE_UNDERLAY/install/setup.bash" >> ~/.bashrc && \
    echo "export GEOGRAPHICLIB_GEOID_PATH=/usr/local/share/GeographicLib/geoids" >> ~/.bashrc && \
    echo "export PYTHONPATH=\$PYTHONPATH:/opt/gazebo/install/lib/python" >> ~/.bashrc && \
    echo "export PATH=/home/$USER/ardupilot_dave/ardupilot/build/sitl/bin:\$PATH" >> ~/.bashrc && \
    echo "export PATH=/home/$USER/ardupilot_dave/ardupilot/Tools/autotest:\$PATH" >> ~/.bashrc && \
    echo "export GZ_SIM_SYSTEM_PLUGIN_PATH=/home/$USER/ardupilot_dave/ardupilot_gazebo/build:\$GZ_SIM_SYSTEM_PLUGIN_PATH" >> ~/.bashrc && \
    echo "export GZ_SIM_RESOURCE_PATH=/home/$USER/ardupilot_dave/ardupilot_gazebo/models:/home/$USER/ardupilot_dave/ardupilot_gazebo/worlds:\$GZ_SIM_RESOURCE_PATH" >> ~/.bashrc && \&& \
    echo "\n\n" >> ~/.bashrc && echo "if [ -d ~/HOST ]; then chown $USER:$USER ~/HOST; fi" >> ~/.bashrc  && \
    echo "\n\n" >> ~/.bashrc

# Other environment variables
RUN echo "export XDG_RUNTIME_DIR=~/.xdg_log" >> ~/.bashrc && \
    echo "unset SESSION_MANAGER" >> ~/.bashrc

# Create and write the welcome message to a new file
RUN mkdir -p /home/docker/.config/autostart && \
    printf '\033[1;32m\n =====\n\033[0m' >> ~/.hi && \
    printf "\\033[1;32m 👋 Hi! This is Docker virtual environment\n\\033[0m" \
    >> ~/.hi && \
    printf "\\033[1;33m\tROS2 Jazzy - Gazebo Harmonic (w ardusub)\n\n\n\\033[0m" \
    >> ~/.hi

# Remove sudo message
RUN touch /home/docker/.sudo_as_admin_successful

# Autostart terminal
# hadolint ignore=SC3037
RUN echo "[Desktop Entry]\nType=Application" \
    > /home/docker/.config/autostart/terminal.desktop && \
    echo "Exec=gnome-terminal -- bash -c 'cat ~/.hi; cd ~/HOST; exec bash'" \
    >> /home/docker/.config/autostart/terminal.desktop && \
    echo -e "X-GNOME-Autostart-enabled=true" \
    >> /home/docker/.config/autostart/terminal.desktop<|MERGE_RESOLUTION|>--- conflicted
+++ resolved
@@ -133,19 +133,10 @@
 extras/repos/dave.$ROS_DISTRO.repos
 RUN vcs import --shallow --input "/home/$USER/dave_ws/dave.repos"
 
-<<<<<<< HEAD
-RUN sudo rosdep init && \
-    sudo rosdep update --rosdistro $ROS_DISTRO
-
-# hadolint ignore=DL3027
-RUN sudo apt update && sudo apt --fix-broken install && \
-    sudo rosdep install --rosdistro $ROS_DISTRO -iy --from-paths . && \
-=======
 # hadolint ignore=DL3027
 RUN sudo apt update && sudo apt --fix-broken install && \
     sudo rosdep init && rosdep update --rosdistro $ROS_DISTRO && \
     rosdep install --rosdistro $ROS_DISTRO -iy --from-paths . && \
->>>>>>> e7c0879f
     sudo rm -rf /var/lib/apt/lists/
 
 # Build dave workspace

<?xml version="1.0"?>
<!-- Copyright (c) 2016 The UUV Simulator Authors.
     All rights reserved.

     Licensed under the Apache License, Version 2.0 (the "License");
     you may not use this file except in compliance with the License.
     You may obtain a copy of the License at

       http://www.apache.org/licenses/LICENSE-2.0

     Unless required by applicable law or agreed to in writing, software
     distributed under the License is distributed on an "AS IS" BASIS,
     WITHOUT WARRANTIES OR CONDITIONS OF ANY KIND, either express or implied.
     See the License for the specific language governing permissions and
     limitations under the License.
-->
<!-- Modified for different Gazebo GUI camera angle -->

<sdf version="1.4">
  <world name="oceans_waves">
    <scene>
      <ambient>0.01 0.01 0.01 1.0</ambient>
      <sky>
        <clouds>
          <speed>12</speed>
        </clouds>
      </sky>
      <shadows>1</shadows>
    </scene>
    <physics name="1ms" type="ignored">
      <max_step_size>0.001</max_step_size>
      <real_time_factor>1.0</real_time_factor>
    </physics>
    <plugin
      filename="gz-sim-physics-system"
      name="gz::sim::systems::Physics">
    </plugin>
    <plugin
      filename="gz-sim-user-commands-system"
      name="gz::sim::systems::UserCommands">
    </plugin>
    <plugin
      filename="gz-sim-scene-broadcaster-system"
      name="gz::sim::systems::SceneBroadcaster">
    </plugin>

    <!-- Origin placed somewhere in the middle of the North Sea  -->
    <spherical_coordinates>
      <latitude_deg>56.71897669633431</latitude_deg>
      <longitude_deg>3.515625</longitude_deg>
    </spherical_coordinates>

    <!-- Global light source -->
    <light type="directional" name="sun1">
      <pose>50 0 150 0 0 0</pose>
      <diffuse>1 1 1 1</diffuse>
      <specular>.1 .1 .1 1</specular>
      <direction>0.3 0.3 -1</direction>
      <cast_shadows>false</cast_shadows>
    </light>

    <light type="directional" name="sun_diffuse">
      <pose>-50 0 -150 0 0 0</pose>
      <diffuse>0.6 0.6 0.6 1</diffuse>
      <specular>0 0 0 1</specular>
      <direction>-0.3 -0.3 -1</direction>
      <cast_shadows>false</cast_shadows>
    </light>

    <light type="directional" name="sun_diffuse_1">
      <pose>-100 500 -20 0 0 0</pose>
      <diffuse>0.8 0.8 0.8 1</diffuse>
      <specular>1 1 1 1</specular>
      <direction>-1 -1 0</direction>
      <cast_shadows>false</cast_shadows>
    </light>

    <light type="directional" name="sun_diffuse_2">
      <pose>-150 -130 50 0 0 0</pose>
      <diffuse>0.6 0.6 0.6 1</diffuse>
      <specular>0.2 0.2 0.2 1</specular>
      <direction>0.5 0.5 -1</direction>
      <cast_shadows>false</cast_shadows>
    </light>

    <!-- North-East-Down Frame for world -->
    <include>
      <uri>https://fuel.gazebosim.org/1.0/hmoyen/models/North-East-Down frame</uri>
      <pose>0 0 0 0 0 0</pose>
    </include>

    <!-- Sea surface -->
    <include>
      <uri>
        https://fuel.gazebosim.org/1.0/OpenRobotics/models/Coast Water
      </uri>
    </include>

    <!-- Heightmap -->
    <include>
      <uri>https://fuel.gazebosim.org/1.0/hmoyen/models/Sand Heightmap</uri>
      <pose>0 0 -95 0 0 0</pose>
    </include>

<<<<<<< HEAD
    <plugin
      filename="gz-sim-buoyancy-system"
      name="gz::sim::systems::Buoyancy">
      <graded_buoyancy>
        <default_density>1000</default_density>
        <density_change>
          <above_depth>0</above_depth>
          <density>1</density>
        </density_change>
      </graded_buoyancy>
    </plugin>

=======
>>>>>>> a65a39c0
  </world>
</sdf><|MERGE_RESOLUTION|>--- conflicted
+++ resolved
@@ -102,7 +102,6 @@
       <pose>0 0 -95 0 0 0</pose>
     </include>
 
-<<<<<<< HEAD
     <plugin
       filename="gz-sim-buoyancy-system"
       name="gz::sim::systems::Buoyancy">
@@ -114,8 +113,6 @@
         </density_change>
       </graded_buoyancy>
     </plugin>
-
-=======
->>>>>>> a65a39c0
+  
   </world>
 </sdf>
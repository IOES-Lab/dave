--- conflicted
+++ resolved
@@ -169,7 +169,6 @@
     </include>
 
     <include>
-<<<<<<< HEAD
       <name>hardhat_standard</name>
       <pose>13 0 -94 0 0 0</pose>
       <uri>model://hardhat_standard</uri>
@@ -197,7 +196,9 @@
       <name>mbari_mars</name>
       <pose>13 6 -94 0 0 0</pose>
       <uri>model://mbari_mars</uri>
-=======
+    </include>
+
+    <include>
       <pose>13 -7 -94 0 0 0</pose>
       <!--uri>https://fuel.ignitionrobotics.org/1.0/Cole/models/Sunken Vase</uri-->
       <!-- Use the SDF in repo for inertial values not yet on Ignition Fuel -->
@@ -225,7 +226,6 @@
     <include>
       <pose>35 -10 -94 0 0 0</pose>
       <uri>https://fuel.ignitionrobotics.org/1.0/Cole/models/Sunken Ship</uri>
->>>>>>> ba9afaa0
     </include>
 
   </world>
